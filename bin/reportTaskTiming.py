#!/usr/bin/env python
#
# LSST Data Management System
# Copyright 2008, 2009, 2010, 2011, 2012 LSST Corporation.
#
# This product includes software developed by the
# LSST Project (http://www.lsst.org/).
#
# This program is free software: you can redistribute it and/or modify
# it under the terms of the GNU General Public License as published by
# the Free Software Foundation, either version 3 of the License, or
# (at your option) any later version.
#
# This program is distributed in the hope that it will be useful,
# but WITHOUT ANY WARRANTY; without even the implied warranty of
# MERCHANTABILITY or FITNESS FOR A PARTICULAR PURPOSE.    See the
# GNU General Public License for more details.
#
# You should have received a copy of the LSST License Statement and
# the GNU General Public License along with this program.  If not,
# see <http://www.lsstcorp.org/LegalNotices/>.
#
"""Select images and report which tracts and patches they are in
"""
import collections
import itertools
import re

import numpy

import lsst.pex.config as pexConfig
import lsst.pipe.base as pipeBase

__all__ = ["ReportTaskTimingTask", "ReportTaskTimingArgumentParser"]

class ReportTaskTimingConfig(pexConfig.Config):
    """Config for ReportTaskTimingTask
    """
    pass

class ResourceInfo(object):
    # note: UTime, STime and MaxRss were renamed to UserTime, SystemTime and MaxResidentSetSize;
    # list both so the code can report time for both older and newer runs
    _BaseNameList = ("CpuTime", "UserTime", "SystemTime", "MaxResidentSetSize", "UTime", "STime", "MaxRss")
    def __init__(self, taskName, log):
        self.taskName = taskName
        self.log = log
        self._validNames = set()
        for baseName in self._BaseNameList:
            for name in self._getNameList(baseName):
                setattr(self, name, [])
            self._validNames.add("Start" + baseName)
            self._validNames.add("End" + baseName)
    
    @staticmethod
    def canMultiproccess():
        """Multiprocessing makes no sense for this task because it processes all data at once
        """
        return False
    
    def isValidName(self, name):
        """Return True if name is a valid name for an item to add
        """
        return name in self._validNames
    
    def setItem(self, name, data):
        """Set an attribute based on its key name
        
        @param[in] name: name of item; must start with "Start" or "End"
            and be one of the supported values (see _BaseNameList).
            The associated field name is the same except the first letter is lowercase
        @param[in] data: list of data for this name

        @raise RuntimeError if name unknown or does not start with Start or End.
        """
        if not (name.startswith("Start") or name.startswith("End")):
            raise RuntimeError("%s error: invalid name %s; must start with Start or End" % (self, name))
        fieldName = name[0].lower() + name[1:]
        if not hasattr(self, fieldName):
            raise RuntimeError("%s error: unknown field %s" % (self, fieldName))
        valList = getattr(self, fieldName)
        valList += data
    
    def reportUsage(self):
        """Compute and report resource usage; silently skip the item if no data is available.
        """
        for baseName in self._BaseNameList:
            startName, endName, deltaName = self._getNameList(baseName)
            startList = getattr(self, startName)
            endList = getattr(self, endName)
            if not startList:
                if not endList:
                    continue
                self.log.warn("%s: %s not set; skipping" % (self, startName))
                continue
            if not endList:
                self.log.warn("%s: %s not set; skipping" % (self, endName))
                continue
            if len(startList) != len(endList):
                self.log.warn("%s: len(%s) = %d != %d = len(%s); skipping" % \
                    (self, startName, len(startList), endName, len(endList)))
                continue
        
            deltaList = numpy.array([e - s for s, e in itertools.izip(startList, endList)])
            setattr(self, deltaName, deltaList)
            self._reportItem(baseName)
    
    def _getNameList(self, baseName):
        """Return start, end and delta field names given a base name
        """
        return tuple(prefix + baseName for prefix in ("start", "end", "delta"))
    
    def _reportItem(self, baseName):
        """Report statistics for one item, given its base name
        
        If the item has not been set then report NaNs
        """
        deltaName = self._getNameList(baseName)[2]
        deltaList = getattr(self, deltaName)
        if deltaList is None:
            median = mean = stdDev = min = max = numpy.nan
        else:
            median = numpy.median(deltaList)
            mean = numpy.mean(deltaList)
            stdDev = numpy.std(deltaList)
            min = numpy.min(deltaList)
            max = numpy.max(deltaList)
        self.log.info("%s: %s median=%s; mean=%s; stdDev=%s; min=%s; max=%s; n=%s" % \
            (self.taskName, baseName, median, mean, stdDev, min, max, len(deltaList)))
    
    def __str__(self):
        return "ResourceUsage(%s)" % (self.taskName,)
        

class RunDataRefListRunner(pipeBase.TaskRunner):
    @staticmethod
    def getTargetList(parsedCmd):
        """Return a list of targets (arguments for __call__); one entry per invocation
        """
        return [dict(dataRefList=parsedCmd.dataRefList)]

    @staticmethod
    def getTargetList(parsedCmd):
        """Return a list of targets (arguments for __call__); one entry per invocation
        """
        return [parsedCmd.dataRefList] # one argument consisting of a list of dataRefs

    def __call__(self, dataRefList):
        """Run ReportTaskTimingTask.run on a single target
        
        @param dataRefList: argument dict for run; contains one key: dataRefList

        @return:
        - None if doReturnResults false
        - A pipe_base Struct containing these fields if doReturnResults true:
            - dataRefList: the argument dict sent to runDataRef
            - metadata: task metadata after execution of runDataRef
            - result: result returned by task runDataRef
        """
        task = self.TaskClass(config=self.config, log=self.log)
        result = task.run(dataRefList)
        
        if self.doReturnResults:
            return Struct(
                dataRefList = dataRefList,
                metadata = task.metadata,
                result = result,
            )


class ReportTaskTimingTask(pipeBase.CmdLineTask):
    """Report which tracts and patches are needed for coaddition
    """
    ConfigClass = ReportTaskTimingConfig
    RunnerClass = RunDataRefListRunner
    _DefaultName = "reportTaskTiming"
    
    def __init__(self, *args, **kwargs):
        pipeBase.CmdLineTask.__init__(self, *args, **kwargs)
        self._nameRe = re.compile(r"((?:Start|End)[a-zA-Z]+)$")

    @pipeBase.timeMethod
    def run(self, dataRefList):
        """Report timing statistics for a collection of task metadata
    
        @param dataRefList: a list of data references for task metadata
        @return: a pipeBase.Struct with fields:
        - resourceDict: a dict (collections.OrderedDict) of task name: ResourceInfo
        """
        # dict of timing dotted name: [list of Struct]
        resourceDict = collections.OrderedDict()
        for dataRef in dataRefList:
            taskMetadata = dataRef.get()
            for name in taskMetadata.names(False): # hierarchical names
                # make stripped version of name without Start... or End...;
                # if neither present then skip this name
                strList = self._nameRe.split(name, 1)
                if len(strList) < 2:
                    continue
                taskName, itemName = strList[0:2]
                resInfo = resourceDict.get(taskName, None)
                if resInfo is None:
                    resInfo = ResourceInfo(taskName, self.log)
                    resourceDict[taskName] = resInfo
                if resInfo.isValidName(itemName):
                    resInfo.setItem(itemName, taskMetadata.get(name, True))
        
        for resourceInfo in resourceDict.itervalues():
            resourceInfo.reportUsage()
        
        return pipeBase.Struct(
            resourceDict = resourceDict,
        )

    @classmethod
    def _makeArgumentParser(cls):
        """Create an argument parser
<<<<<<< HEAD
=======

        We specify a dynamic id argument through the use of DatasetArgument.
>>>>>>> b847d5b6
        """
        parser = pipeBase.ArgumentParser(name=cls._DefaultName)
        parser.add_id_argument("--id", pipeBase.DatasetArgument(help="dataset type for task metadata"),
                               help="data ID, e.g. --id visit=12345 ccd=1,2")
        return parser


if __name__ == "__main__":
    ReportTaskTimingTask.parseAndRun()<|MERGE_RESOLUTION|>--- conflicted
+++ resolved
@@ -215,11 +215,8 @@
     @classmethod
     def _makeArgumentParser(cls):
         """Create an argument parser
-<<<<<<< HEAD
-=======
 
         We specify a dynamic id argument through the use of DatasetArgument.
->>>>>>> b847d5b6
         """
         parser = pipeBase.ArgumentParser(name=cls._DefaultName)
         parser.add_id_argument("--id", pipeBase.DatasetArgument(help="dataset type for task metadata"),
